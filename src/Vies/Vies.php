<?php
/**
 * Vies
 *
 * Component using the European Commission (EC) VAT Information Exchange System (VIES) to verify and validate VAT
 * registration numbers in the EU, using PHP and Composer.
 *
 * @author  Michelangelo van Dam <dragonbe+github@gmail.com>
 * @license  MIT
 *
 */
namespace DragonBe\Vies;

/**
 * Class Vies
 *
 * This class provides a soap client for usage of the VIES web service
 * provided by the European Commission to validate VAT numbers of companies
 * registered within the European Union
 *
 * @category DragonBe
 * @package \DragonBe\Vies
 * @link http://ec.europa.eu/taxation_customs/vies/faqvies.do#item16
 */
class Vies
{
    const VIES_PROTO = 'http';
    const VIES_DOMAIN = 'ec.europa.eu';
    const VIES_WSDL = '/taxation_customs/vies/checkVatService.wsdl';
    const VIES_EU_COUNTRY_TOTAL = 28;

    /**
     * @var \SoapClient
     */
    protected $soapClient;

    /**
     * @var string The WSDL for VIES service
     */
    protected $wsdl;

    /**
     * @var array Options for the SOAP client
     */
    protected $options;

    /**
     * @var HeartBeat A heartbeat checker to verify if the VIES service is available
     */
    protected $heartBeat;

    /**
     * Retrieves the SOAP client that will be used to communicate with the VIES
     * SOAP service.
     *
     * @return \SoapClient
     */
    public function getSoapClient()
    {
        if (null === $this->soapClient) {
            $this->soapClient = new \SoapClient(
                $this->getWsdl(),
                $this->getOptions()
            );
        }

        return $this->soapClient;
    }

    /**
     * Sets the PHP SOAP Client and allows you to override the use of the native
     * PHP SoapClient for testing purposes or for better integration in your own
     * application.
     *
     * @param \SoapClient $soapClient
     * @return Vies
     */
    public function setSoapClient($soapClient)
    {
        $this->soapClient = $soapClient;

        return $this;
    }

    /**
     * Retrieves the location of the WSDL for the VIES SOAP service
     *
     * @return string
     */
    public function getWsdl()
    {
        if (null === $this->wsdl) {
            $this->wsdl = sprintf(
                '%s://%s%s',
                self::VIES_PROTO,
                self::VIES_DOMAIN,
                self::VIES_WSDL
            );
        }

        return $this->wsdl;
    }

    /**
     * Sets the location of the WSDL for the VIES SOAP Service
     *
     * @param string $wsdl
     * @return Vies
     * @example http://ec.europa.eu//taxation_customs/vies/checkVatService.wsdl
     */
    public function setWsdl($wsdl)
    {
        $this->wsdl = $wsdl;

        return $this;
    }

    /**
     * Retrieves the options for the PHP SOAP service
     *
     * @return array
     */
    public function getOptions()
    {
        if (null === $this->options) {
            $this->options = [];
        }

        return $this->options;
    }

    /**
     * Set options for the native PHP Soap Client
     *
     * @param array $options
     * @return Vies
     * @link http://php.net/manual/en/soapclient.soapclient.php
     */
    public function setOptions($options)
    {
        $this->options = $options;

        return $this;
    }

    /**
     * Retrieves the heartbeat class that offers the option to check if the VIES
     * service is up-and-running.
     *
     * @return HeartBeat
     */
    public function getHeartBeat()
    {
        if (null === $this->heartBeat) {
            $this->setHeartBeat(
                new HeartBeat(
                    'tcp://' . self::VIES_DOMAIN,
                    80
                )
            );
        }

        return $this->heartBeat;
    }

    /**
     * Sets the heartbeat functionality to verify if the VIES service is alive or not,
     * especially since this service tends to have a bad reputation of its availability.
     *
     * @param HeartBeat $heartBeat
     */
    public function setHeartBeat(HeartBeat $heartBeat)
    {
        $this->heartBeat = $heartBeat;
    }

    /**
<<<<<<< HEAD
=======
     * Sets the validator
     *
     * @return Validator
     */
    public function getValidator()
    {
        if (null == $this->validator) {
            $this->validator = new Validator();
        }

        return $this->validator;
    }

    /**
>>>>>>> b807465e
     * Validates a given country code and VAT number and returns a
     * \DragonBe\Vies\CheckVatResponse object
     *
     * @param string $countryCode The two-character country code of a European
     * member country
     * @param string $vatNumber The VAT number (without the country
     * identification) of a registered company
     * @param string $requesterCountryCode The two-character country code of a European
     * member country
     * @param string $requesterVatNumber The VAT number (without the country
     * identification) of a registered company
     * @return CheckVatResponse
     * @throws ViesException
     */
    public function validateVat($countryCode, $vatNumber, $requesterCountryCode = null, $requesterVatNumber = null)
    {
        if (!array_key_exists($countryCode, self::listEuropeanCountries())) {
            throw new ViesException(sprintf('Invalid country code "%s" provided', $countryCode));
        }
        $vatNumber = self::filterVat($vatNumber);

        if (!$this->validateVatSum($countryCode, $vatNumber)) {
            $params = new \StdClass();
            $params->countryCode = $countryCode;
            $params->vatNumber = $vatNumber;
            $params->requestDate = new \DateTime();
            $params->valid = false;

            return new CheckVatResponse($params);
        }

        $requestParams = array(
            'countryCode' => $countryCode,
            'vatNumber' => $vatNumber
        );

        if ($requesterCountryCode && $requesterVatNumber) {
            if (!array_key_exists($requesterCountryCode, self::listEuropeanCountries())) {
                throw new ViesException(sprintf('Invalid requestor country code "%s" provided', $requesterCountryCode));
            }
            $requesterVatNumber = self::filterVat($requesterVatNumber);

            $requestParams['requesterCountryCode'] = $requesterCountryCode;
            $requestParams['requesterVatNumber'] = $requesterVatNumber;
        }

        $response = $this->getSoapClient()->__soapCall(
            'checkVatApprox',
            array(
                $requestParams
            )
        );

        return new CheckVatResponse($response);
    }

    /**
     * Validate a VAT number control sum
     *
     * @param string $countryCode The two-character country code of a European
     * member country
     * @param string $vatNumber The VAT number (without the country
     * identification) of a registered company
     * @return bool
     */
    public function validateVatSum($countryCode, $vatNumber)
    {
        $className = __NAMESPACE__ . '\\Validator\\Validator' . $countryCode;
        /** @var Validator\ValidatorInterface $instance */
        $instance = new $className();

        return $instance->validate($vatNumber);
    }

    /**
     * Filters a VAT number and normalizes it to an alfanumeric string
     *
     * @param string $vatNumber
     * @return string
     * @static
     */
    public static function filterVat($vatNumber)
    {
        return str_replace(array(' ', '.', '-'), '', $vatNumber);
    }

    /**
     * A list of European Union countries as of January 2015
     *
     * @return array
     */
    public static function listEuropeanCountries()
    {
        return [
            'AT' => 'Austria',
            'BE' => 'Belgium',
            'BG' => 'Bulgaria',
            'CY' => 'Cyprus',
            'CZ' => 'Czech Republic',
            'DE' => 'Germany',
            'DK' => 'Danmark',
            'EE' => 'Estonia',
            'EL' => 'Greece',
            'ES' => 'Spain',
            'FI' => 'Finland',
            'FR' => 'France',
            'HR' => 'Croatia',
            'HU' => 'Hungary',
            'IE' => 'Ireland',
            'IT' => 'Italy',
            'LU' => 'Luxembourg',
            'LV' => 'Latvia',
            'LT' => 'Lithuania',
            'MT' => 'Malta',
            'NL' => 'Netherlands',
            'PL' => 'Poland',
            'PT' => 'Portugal',
            'RO' => 'Romania',
            'SE' => 'Sweden',
            'SI' => 'Slovenia',
            'SK' => 'Slovakia',
            'GB' => 'United Kingdom',
        ];
    }
}<|MERGE_RESOLUTION|>--- conflicted
+++ resolved
@@ -175,23 +175,6 @@
     }
 
     /**
-<<<<<<< HEAD
-=======
-     * Sets the validator
-     *
-     * @return Validator
-     */
-    public function getValidator()
-    {
-        if (null == $this->validator) {
-            $this->validator = new Validator();
-        }
-
-        return $this->validator;
-    }
-
-    /**
->>>>>>> b807465e
      * Validates a given country code and VAT number and returns a
      * \DragonBe\Vies\CheckVatResponse object
      *
